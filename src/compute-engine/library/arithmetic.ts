--- conflicted
+++ resolved
@@ -1413,49 +1413,6 @@
       // The 'body' and 'range' need to be interpreted by canonicalMultiplication(). Don't canonicalize them yet.
       canonical: ([body, ...indexes]) =>
         canonicalBigop('Product', body, indexes),
-<<<<<<< HEAD
-      sgn: (ops) => {
-        // Check if the body has a determined sign (i.e. is always positive,
-        // negative or 0)
-        const s = ops[0]?.sgn;
-        if (s === undefined) return undefined;
-        if (['positive', 'zero'].includes(s)) return s;
-        const n = reduceBigOp(ops[0], ops.slice(1), (acc, x) => acc + 1, 0);
-        if ((ops[0]?.type === 'real' && s === 'not-zero') || s === 'negative')
-          return n! % 2 === 0 ? 'positive' : s;
-        if (ops[0]?.type === 'imaginary')
-          return n! % 2 === 0 ? 'negative' : 'unsigned';
-        if (s === 'unsigned') return undefined;
-
-        // The sign could not be determined by just looking at the body.
-        // Look at each term
-        let hasZero = false;
-        let hasPossibleZero = false;
-        let hasPossibleInfinity = false;
-        let hasInfinity = false;
-        let sign: Sign | undefined = 'positive';
-        let isUndefined = false;
-
-        // Go over each term, and count the signs of the terms
-        const total = reduceBigOp(
-          ops[0],
-          ops.slice(1),
-          (acc, x) => {
-            if (x.isInfinity) {
-              hasInfinity = true;
-              hasPossibleInfinity = true;
-            } else if (x.isInfinity !== false) hasPossibleInfinity = true;
-            if (x.is(0)) {
-              hasZero = true;
-              hasPossibleZero = true;
-            }
-            if (x.is(0)) hasPossibleZero = true;
-            if (x.isNonPositive) sign = oppositeSgn(sign);
-            else if (x.isNonNegative !== true) isUndefined = true;
-            return acc + 1;
-          },
-          0
-=======
 
       evaluate: (ops, options) => {
         const fn = (acc, x) => {
@@ -1472,7 +1429,6 @@
             options.engine._numericValue(1)
           ),
           options.engine._timeRemaining
->>>>>>> 3bf1ba85
         );
         return options.engine.number(result ?? NaN);
       },
@@ -1508,44 +1464,6 @@
       signature:
         '(collection|function, ...(tuple<symbol>|tuple<symbol, integer>|tuple<symbol, integer, integer>)) -> number',
 
-<<<<<<< HEAD
-      sgn: (ops) => {
-        // Check if the body has a determined sign (i.e. is always positive,
-        // negative or 0)
-        const s = ops[0]?.sgn;
-        if (s === undefined) return undefined;
-        if (['positive', 'negative', 'zero'].includes(s)) return s;
-
-        // The sign could not be determined by just looking at the body.
-        // Look at each term
-
-        const sgns: (string | undefined)[] = [];
-
-        // Go over each term, and count the signs of the terms
-        const total = reduceBigOp(
-          ops[0],
-          ops.slice(1),
-          (acc, x) => {
-            sgns.push(x.sgn);
-            return acc + 1;
-          },
-          0
-        );
-        if (sgns.some((x) => [undefined, 'unsigned'].includes(x)))
-          return undefined;
-        if (sgns.every((x) => x === 'zero')) return 'zero';
-        if (sgns.every((x) => x === 'positive' || x === 'non-negative'))
-          return sgns.some((x) => x === 'positive')
-            ? 'positive'
-            : 'non-negative';
-        if (sgns.every((x) => x === 'negative' || x === 'non-negative'))
-          return sgns.some((x) => x === 'negative')
-            ? 'negative'
-            : 'non-positive';
-        return undefined;
-      },
-=======
->>>>>>> 3bf1ba85
       canonical: ([body, ...indexes]) => canonicalBigop('Sum', body, indexes),
       evaluate: (xs, { engine }) =>
         engine.number(
