--- conflicted
+++ resolved
@@ -8,15 +8,6 @@
 ---
 
 <script type='module'>
-<<<<<<< HEAD
-    import {renderMathInDocument} from '//unpkg.com/mathlive/dist/mathlive.min.mjs';
-    renderMathInDocument({ 
-      renderAccessibleContent: false,
-      TeX: { 
-        delimiters: { inline: [ ['\(', '\)'] ],
-        display: [ ['$$', '$$'] ] },
-        processEnvironments : false 
-=======
     import {  renderMathInDocument } 
       from '//unpkg.com/mathlive/dist/mathlive.min.mjs';
     renderMathInDocument({
@@ -25,7 +16,6 @@
           inline: [ ['$', '$'], ['\\(', '\\)']],
           display: [['$$', '$$'],['\\[', '\\]']],
         },
->>>>>>> 2b9d78f7
       },
       asciiMath: null,
       processEnvironments : false,
@@ -146,57 +136,18 @@
   integers.
 - `CompositeNumber` - An integer that can be produced by the product of 2 or
   more integers.
-<<<<<<< HEAD
-- `Integer` $$= \mathbb{Z}$$. The set of whole numbers: $$0, 1, 2, 3\ldots$$ and
-  their additive inverse: $$-1, -2, -3, \ldots$$.
-- `NumberZero` - The number $$0$$: a composite number and an imaginary number.
-- `RationalNumber` $$= \mathbb{Q}$$. A number which can be expressed as the
-  quotient $$\frac{p}{q}$$ of two integers $$p, q \in \mathbb{Z}$$.
-- `RealNumber` $$= \mathbb{R}$$.
-- `NaturalNumber` $$= \mathbb{N}$$. Counting numbers, $$0, 1, 2, 3\ldots$$ Note
-  that $$0$$ is included, following the convention from
-  [ISO/IEC 80000](https://en.wikipedia.org/wiki/ISO_80000-2).
-- `IrrationalNumber` $$= \mathbb{Q^{\prime}}$$. Numbers such as
-  $$\sqrt{5}, \pi, \exponentialE$$ that cannot be written as a quotient of two
-  integers.
-- `ImaginaryNumber` - Any purely imaginary value (including zero).
-- `ComplexNumber` $$= \mathbb{C}$$. A real or imaginary number
-
-### `Tensor`
-
-- `ComplexTensor` - A tensor whose elements are complex numbers.
-- `RealTensor` - A tensor whose elements are real numbers.
-- `IntegerTensor` - A tensor whose elements are integers.
-- `LogicalTensor` - A tensor whose elements are 0 or 1.
-- `Scalar` - A tensor of rank 0.
-- `Vector`, `Row`, `Column` - A tensor of rank 1. The argument of the parametric
-  version specifies the number of elements in the vector.
-- `Matrix` - A tensor of rank 2. The argument of the parametric version
-  specifies the number of rows and columns in the matrix.
-- `Quaternion` - A $$2\times2$$ matrix of complex elements.
-  [Quaternions](https://en.wikipedia.org/wiki/Quaternion) are commonly used to
-  represent vectors in 3D space ($$\mathbb{R}^3$$).
-- `SquareMatrix` - A tensor with the same number of rows and columns.
-- `MonomialMatrix` - A square matrix with exactly one non-zero entry in each row
-  and column.
-- `OrthogonalMatrix` - A real square matrix whose transpose is equal to its
-  inverse: $$Q^{\mathrm{T}}=Q^{-1}$$
-- `PermutationMatrix` - A square matrix with with exactly one non-zero entry in
-  each row and column.
-- `DiagonalMatrix` - A matrix in which the elements outside the main diagonal
-=======
-- `"Integer"` \\(= \mathbb{Z}\\). The set of whole numbers: \\(0, 1, 2, 3\ldots\\)
-  and their additive inverse: \\(-1, -2, -3, \ldots\\).
-- `"NumberZero"` - The number \\(0\\): a composite number and an imaginary number.
+- `"Integer"` \\(= \mathbb{Z}\\). The set of whole numbers: \\(0, 1, 2,
+  3\ldots\\) and their additive inverse: \\(-1, -2, -3, \ldots\\).
+- `"NumberZero"` - The number \\(0\\): a composite number and an imaginary
+  number.
 - `"RationalNumber"` \\(= \mathbb{Q}\\). A number which can be expressed as the
   quotient \\(\frac{p}{q}\\) of two integers \\(p, q \in \mathbb{Z}\\).
 - `"RealNumber"` \\(= \mathbb{R}\\).
 - `"NaturalNumber"` \\(= \mathbb{N}\\). Counting numbers, \\(0, 1, 2, 3\ldots\\)
   Note that \\(0\\) is included, following the convention from
   [ISO/IEC 80000](https://en.wikipedia.org/wiki/ISO_80000-2).
-- `"IrrationalNumber"` \\(= \mathbb{Q^{\prime}}\\). Numbers such as
-  \\(\sqrt{5}, \pi, \exponentialE\\) that cannot be written as a quotient of two
-  integers.
+- `"IrrationalNumber"` \\(= \mathbb{Q^{\prime}}\\). Numbers such as \\(\sqrt{5},
+  \pi, \exponentialE\\) that cannot be written as a quotient of two integers.
 - `"ImaginaryNumber"` - Any purely imaginary value (including zero).
 - `"ComplexNumber"` \\(= \mathbb{C}\\). A real or imaginary number
 
@@ -222,7 +173,6 @@
 - `"PermutationMatrix"` - A square matrix with with exactly one non-zero entry
   in each row and column.
 - `"DiagonalMatrix"` - A matrix in which the elements outside the main diagonal
->>>>>>> 2b9d78f7
   are zero.
 - `IdentityMatrix` - A diagonal matrix whose diagonal elements are 1.
 - `ZeroMatrix` a matrix whose elements are 0.
@@ -262,13 +212,8 @@
 - `PolynomialFunction` - A function expressed only with the operations of
   addition, subtraction, multiplication, and non-negative integer
   exponentiation.
-<<<<<<< HEAD
-- `QuadraticFunction` - A function of the form $$f(x) = ax^2+ bx + c$$
-- `LinearFunction` = $$f(x) = ax+ b$$ A function that is the product of an
-=======
 - `"QuadraticFunction"` - A function of the form \\(f(x) = ax^2+ bx + c\\)
 - `"LinearFunction"` = \\(f(x) = ax+ b\\) A function that is the product of an
->>>>>>> 2b9d78f7
   argument plus a constant.
 - `ConstantFunction` - A function that always return the same value.
 - `MonotonicFunction`
