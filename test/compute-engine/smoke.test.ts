/* eslint-disable no-restricted-globals */
/**
 * This file contains a series of lightweight tests. More exhaustive tests
 * are included in the `./test/compute-engine` and
 * `./test/latex-syntax` directories.
 *
 * They are divided in:
 * - boxing (MathJSON to boxed expressions)
 * - parsing (LaTeX to boxed expressions)
 * - serializing (boxed expressions to Latex)
 * - canonicalization
 * - simplification
 * - symbolic evaluation
 * - numerical evaluation
 */

import { ComputeEngine, Rational } from '../../src/compute-engine';
import { primeFactors } from '../../src/compute-engine/numerics/numeric';
import { primeFactors as bigPrimeFactors } from '../../src/compute-engine/numerics/numeric-bigint';
import {
  mul,
  add,
  reducedRational,
} from '../../src/compute-engine/numerics/rationals';
import { Expression } from '../../src/math-json/math-json-format';
import {
  boxToJson,
  canonicalToJson,
  engine,
  evaluateToJson,
  expand,
  NToJson,
  parse,
  parseToJson,
  simplifyToJson,
} from '../utils';

const ce = engine;
// engine.jsonSerializationOptions.precision = 16;

ce.assign('A', ce.box(['Matrix', ['List', ['List', 1, 2], ['List', 3, 4]]]));
ce.assign(
  'X',
  ce.box(['Matrix', ['List', ['List', 'a', 'b'], ['List', 'c', 'd']]])
);
ce.assign('B', ce.box(['Matrix', ['List', ['List', 5, 6], ['List', 7, 8]]]));
ce.assign(
  'C',
  ce.box([
    'Matrix',
    [
      'List',
      ['List', ['List', -1, -2, -3], ['List', -4, -5, -6]],
      ['List', ['List', -7, -8, -9], ['List', -10, -11, -12]],
    ],
  ])
);
ce.assign('D', ce.box(['Matrix', ['List', ['List', 1, 2], ['List', 3, 4, 5]]]));

console.log(ce.box(['Shape', 'A']).evaluate().toString());
console.log(ce.box(['Rank', 'A']).evaluate().toString());

console.log(ce.box(['Flatten', 'A']).evaluate().toString());
console.log(ce.box(['Transpose', 'A']).evaluate().toString());

console.log(ce.box(['Determinant', 'X']).evaluate().toString());

console.log(ce.box(['Shape', 'C']).evaluate().toString());

// const expr = ce.parse('x^{}');
// console.info(expr.json);
// // expr.replace(ce.rules([['^{}', ['Sequence']]]));
// expr.replace(ce.rules([[['Power', '_1', ['Error', "'missing'"]], '_1']]), {
//   recursive: true,
// });
// console.info(expr.json);

// Should distribute: prefer addition over multiplication
const xp = ce.parse('a\\times(c+d)');
console.info(xp.rawJson);
console.info(xp.latex);
console.info(xp.simplify().toString());

// console.info(ce.parse('\\frac{\\sqrt{15}}{\\sqrt{3}}').simplify().toString());

// For the remainder of theses tests, assume that the symbol `f` represent a
// function
ce.assume(['Element', 'f', 'Functions']);
ce.assume(['Equal', 'one', 1]);

slowEval();
fastEval();
turboEval();
// perfTestRationals();
engine.latexOptions.notation = 'engineering';
engine.latexOptions.avoidExponentsInRange = null;

const t1 = ce.parse('\\cos(5\\pi+k)');
// Canonical should simplify argument to -π/+π range
console.info(t1.toString());

console.info(t1.simplify().toString());

console.info(ce.parse('f\\left(\\right)').toString());

// Produces error -- mathlive #1707
// also should parse sub, i.e. f_{n-1} -> use sub as first params? (or last, as in log_2(x) -> log(x, 2))
console.info(ce.parse("f'").json);

const n1 = ce.parse('x_{1,2}');
console.info(n1.toString());

const expr200 = ce.parse('x^2').json;
console.info(ce.box(['Integrate', expr200, ['Tuple', 'x', 0, 1]]).latex);

// console.info(engine.pattern(['Add', 1, '_']).match(engine.box(['Add', 1, 2])));

// console.info(
//   ce.box(['Set', 'Number', ['Condition', ['NotEqual', '_', 0]]]).latex
// );

// Look for other @fixme in tests

//
// PROBLEMATIC EXPRESSIONS
//

// Serialization issue (the 1/2 rational should get distributed to numerator/denominator)
console.info(ce.parse('\\frac{1}{2\\sqrt{3}}').canonical.latex);

// Needs a \times between 2 and 3
console.info(ce.parse('\\sqrt{\\sqrt{\\sqrt{2\\sqrt{3}}}}').latex);

// `HorizontalScaling` should be interpreted as a function, not a symbol.
// auto-add all the entries from libraries to the dictionary? Alternatively
// check in default `parseUnknownSymbol` (and rename to
// `parseUnknownIdentifier`): check Domain is 'Functions'. (See \\operatorname, parse.ts:983)
// Also maybe unknown identifier in front of Delimiter -> function, .e.g
// `p(n) =  2n`. Can always disambiguate with a \cdot, e.g. `p\cdot(n)`
console.info(
  ce.parse('\\operatorname{HorizontalScaling}\\left(3\\right)+1').json
);

// simplify() should decompose the square roots of rational
let z7 = ce.parse('\\frac{\\sqrt{15}}{\\sqrt{3}}');
console.info(z7.toJSON());
z7 = z7.canonical;
console.info(z7.toJSON());
z7 = z7.simplify();
console.info(z7.json);
// Expect: `['Sqrt',  5]`
console.info(ce.parse('\\sqrt{15}').simplify().latex);
// Expect_. `\sqrt15` (don't keep decomposed root expanded)

// Report false. Should be true.
const sig1 = ce.domain(['FunctionOf', 'PositiveIntegers', 'Numbers']);
const sig2 = ce.domain(['FunctionOf', 'Numbers', 'Numbers']);
console.info(sig1.isCompatible(sig2));

// Outputs unexpected command, \\left...
// because there is no matchfix for \\left(\\right.
console.info(ce.parse('\\sin\\left(x\\right.').toJSON());
// Another example: should probably downconvert the \left( to a (
// and ignore the \right.
console.info(ce.parse('\\frac{\\left(w\\right.-x)\\times10^6}{v}').json);

// Check error
console.info(ce.parse('(').toJSON());

// Gives unexpected-token. Should be expected closing boundary?
console.info(ce.parse('(3+x').toJSON());

// Give unexpected token. SHould be unexpected closing boundary?
console.info(ce.parse(')').toJSON());

// ; is parsed as List List?
console.info(ce.parse('(a, b; c, d, ;; n ,, m)').toJSON());

// The invalid `$` is not detected. Should return an error 'unexpected-mode-shift', or invalid identifier
const w = ce.parse('\\operatorname{$invalid}').json;
console.info(w);

// Should interpret function application `(x)`
// console.info(ce.parse('f_{n - 1}(x)').toJSON());
// console.info(ce.parse('x \\times f_{n - 1}(x) + f_{n - 2}(x)').toJSON());

// If a symbol surrounded by two numeric literals
// (Range if integers and symbol is an integer, Interval otherwise)
console.info(ce.parse('5\\le b\\le 7}').canonical.json);
// -> ["Range", 5, 7]
console.info(ce.parse('5\\le b\\lt 7}').canonical.json);
// -> ["Range", 5, 6]

// Inequality with more than 2 terms (hold all)
console.info(ce.parse('a\\lt b\\le c}').canonical.json);
// -> ["Inequality", a, "LessThan", b, "Less", c]

// Several problems:
// - \mathbb{R} is not recognized
// - \in has higher precedence than =
// - ['Equal'] with more than two arguments fails
console.info(
  ce.parse(
    '{\\sqrt{\\sum_{n=1}^\\infty {\\frac{10}{n^4}}}} = {\\int_0^\\infty \\frac{2xdx}{e^x-1}} = \\frac{\\pi^2}{3} \\in {\\mathbb R}'
  ).json
);

// Parses, but doesn't canonicalize
//  p(n)=(\sum_{v_{1}=2}^{\operatorname{floor}\left(1.5*n*\ln(n)\right)}(\operatorname{floor}(\frac{1}{0^{n-(\sum_{v_{2}=2}^{v_{1}}((\prod_{v_{3}=2}^{\operatorname{floor}(\sqrt{v_{2}})}(1-0^{\operatorname{abs}(\operatorname{floor}(\frac{v_{2}}{v_{3}})-\frac{v_{2}}{v_{3}})}))))}+1})))+2
// https://github.com/uellenberg/Logimat/tree/master/examples/nth-prime

console.info(
  ce.parse(
    'p(n)=(\\sum_{v_{1}=2}^{\\operatorname{floor}\\left(1.5*n*\\ln(n)\\right)}(\\operatorname{floor}(\\frac{1}{0^{n-(\\sum_{v_{2}=2}^{v_{1}}((\\prod_{v_{3}=2}^{\\operatorname{floor}(\\sqrt{v_{2}})}(1-0^{\\operatorname{abs}(\\operatorname{floor}(\\frac{v_{2}}{v_{3}})-\\frac{v_{2}}{v_{3}})}))))}+1})))+2'
  ).json
);

// Add Kronecker's Delta
console.info(ce.parse('\\delta_{n, m}').json);
// -> ["KroneckerDelta", n, m]
console.info(ce.box(['KroneckerDelta', 5, ['Add', 4, 1], 5]).evaluate().json);
// -> 1, when all ops are equal
console.info(ce.box(['KroneckerDelta', 5, ['Add', 4, 1], 6]).evaluate().json);
// -> 0 when any ops is different

// Add Iverson Brackets/Indicator Function (0 when boolean expression is false,
// 1 otherwise)
// Also, prioritize evaluation of `Boole` terms in `Multiply` (if 0, can exit
// early)
console.info(ce.box(['Boole', ['Equal', 3, 5]]).evaluate().json);
// -> 0
console.info(ce.box(['Boole', ['Equal', 3, ['Add', 1, 2]]]).evaluate().json);
// -> 1

// Parse Delimiter with square brackets and a single boolean expression as
// an argument as an Iverson Bracket.
console.info(ce.parse('\\left[a=b\\right]').canonical.json);
// Also \llbracket (U+27E6)...\rrbracket (U+27E7)
console.info(ce.parse('\\llbracket[a=b\\rrbracket]').canonical.json);
// -> ['Boole', ['Equal', a, b]]
//  For Tuple with a single boolean, use Tuple (or Single)
console.info(ce.parse('\\operatorname{Single}(a, b)').json);
console.info(ce.parse('\\operatorname{Tuple}(a, b)').json);

// Simplify to Iverson Bracket (or maybe canonicalize)
console.info(ce.parse('0^{|a-b|}').json);
// -> ["Boole", ["Equal", a, b]]

// Simplify (canonicalize) sign function
console.info(ce.parse('\\frac{2}{0^x+1}-1').json);

// Simplify to LessThan, etc...
console.info(ce.parse('0^{|\\frac{2}{0^x+1}|}').json);
// -> ["Boole", ["LessThan", x, 0]]

console.info(ce.parse('0^{|\\frac{2}{0^{4-x}+1}|}').json);
// -> ["Boole", ["GreaterThan", x, 4]]

console.info(ce.parse('0^{|\\frac{2}{0^{x-4}+1}|}').json);
// -> ["Boole", ["LessThan", x, 4]]

console.info(ce.parse('\\mathbb{1}_{\\N}\\left(x\\right)').json);
// -> ["Boole", ["Element", x, ["Domain", "NonNegativeInteger"]]

// Iverson Bracket/Boole simplification/equivalent rules (not sure if worth
// transforming from one to the other)
// [¬P]=1−[P]
// [P∧Q]=[P][Q]
// [P∨Q]=[P]+[Q]−[P][Q]
//[P⊕Q]=([P]−[Q])
// [P→Q]=1−[P]+[P][Q]
// [P≡Q]=1−([P]−[Q])

// Knuth's interval notation:
console.info(ce.parse('(a..b)').json);
// -> ["Range", a, b]

// Knuth's coprime notation
console.info(ce.parse('m\\bot n').json);
// -> ["Equal", ["Gcd", m, n], 1]
// -> ["Coprime", m, n]

// Euler's Phi function (number of integers that are coprime)
console.info(
  ce.parse('\\phi(n)=\\sum_{i=1}^n\\left\\lbrack i\\bot n\\right\\rbrack ').json
);

// Additional \sum syntax
console.info(ce.parse('\\sum_{1 \\le i \\le 10} i^2').json);
//-> ["Sum", ["Square", "i"], ["i", 1, 10]]

console.info(ce.parse('\\sum_{i \\in S} i^2').json);

console.info(ce.parse('\\sum_{i,j} j+i^2').json);
// -> ["Sum", ..., ["i"], ["j"]]

console.info(
  ce.parse('\\sum_{\\stackrel{{\\scriptstyle 1\\le k\\le n}}{(k,n)=1}}\\!\\!k')
    .json
);

// Simplify summations:  see https://en.wikipedia.org/wiki/Summation General Identities

// Congruence (mod) notation (a-b is divisible by n, )
// console.info(ce.parse('a\\equiv b(\\mod n)').canonical.json);
// -> ["Equal", ["Mod", a, n], ["Mod", b, n]]
// console.info(ce.parse('a\\equiv_{n} b').canonical.json);
// -> ["Equal", ["Mod", a, n], ["Mod", b, n]]
// See https://reference.wolfram.com/language/ref/Mod.html
// a \equiv b (mod 0) => a = b

// Function application (when, e.g. f is a  lambda)
console.info(ce.parse('f|_{3}').canonical.json);
// Application to a range (return a list)
console.info(ce.parse('f|_{3..5}').canonical.json);

//
// BOXING
//

// describe('BOXING', () => {});

//
// PARSING
//

describe('PARSING numbers', () => {
  test(`{ num: '-12n' }`, () => {
    // The `n` prefix is not necessary, but is supported for legacy reasons
    // (an earlier version of the MathJSON spec included it)
    expect(boxToJson({ num: '-12n' })).toEqual(-12);
  });
  test(`-2+3-4`, () => {
    expect(parse('-2+3-4')).toMatchInlineSnapshot(`["Add", -4, -2, 3]`);
  });
  test(`-i`, () => {
    expect(parse('-i')).toMatchInlineSnapshot(`["Negate", "ImaginaryUnit"]`);
  });

  test(`3.424242334e4`, () =>
    expect(parseToJson('3.424242334e4')).toEqual(34242.42334));

  // Should not sum, loss of precision (very big intger + small integer)
  test(`1 + 1e199`, () =>
    expect(parse('1 + 1e199')).toMatch('["Add", 1, 1e+199]'));

  test(`421.35e+1000`, () =>
    expect(parse('421.35e+1000')).toMatch('4.2135e+1002'));

  test(`\\frac34 + 1e199`, () =>
    expect(parse('\\frac34 + 1e199')).toMatch(
      '["Add", ["Rational", 3, 4], 1e+199]'
    ));

  test(`-5-2-3 (non-canonical)`, () =>
    expect(parse('-5-2-3')).toMatchInlineSnapshot(`["Add", -5, -2, -3]`));

  test(`5+3+2 (non-canonical)`, () =>
    expect(parseToJson('5+3+2')).toMatchObject(['Add', 5, 3, 2]));

  // From https://github.com/uellenberg/Logimat/tree/master/examples/nth-prime

  test('nth prime', () =>
    expect(
      parse(
        'p(n)=(\\sum_{v_{1}=2}^{\\operatorname{floor}\\left(1.5*n*\\ln(n)\\right)}(\\operatorname{floor}(\\frac{1}{0^{n-(\\sum_{v_{2}=2}^{v_{1}}((\\prod_{v_{3}=2}^{\\operatorname{floor}(\\sqrt{v_{2}})}(1-0^{\\operatorname{abs}(\\operatorname{floor}(\\frac{v_{2}}{v_{3}})-\\frac{v_{2}}{v_{3}})}))))}+1})))+2'
      )
    ).toMatchInlineSnapshot(`
      [
        "Equal",
        ["p", "n"],
        [
          "Add",
          [
            "Sum",
            [
              "Delimiter",
              [
                "Sequence",
                [
                  "Floor",
                  [
                    "Divide",
                    1,
                    [
                      "Add",
                      [
                        "Power",
                        0,
                        [
                          "Subtract",
                          "n",
                          [
                            "Sum",
                            [
                              "Delimiter",
                              [
                                "Sequence",
                                [
                                  "Delimiter",
                                  [
                                    "Sequence",
                                    [
                                      "Product",
                                      [
                                        "Delimiter",
                                        [
                                          "Sequence",
                                          [
                                            "Subtract",
                                            1,
                                            [
                                              "Power",
                                              0,
                                              [
                                                "Abs",
                                                [
                                                  "Add",
                                                  [
                                                    "Divide",
                                                    ["Negate", "v_2"],
                                                    "v_3"
                                                  ],
                                                  [
                                                    "Floor",
                                                    ["Divide", "v_2", "v_3"]
                                                  ]
                                                ]
<<<<<<< HEAD
                                              ]
                                            ]
                                          ]
                                        ]
=======
                                              ],
                                              [
                                                "Tuple",
                                                [
                                                  "Error",
                                                  [
                                                    "ErrorCode",
                                                    "'incompatible-domain'",
                                                    "Symbols",
                                                    "Undefined"
                                                  ],
                                                  ["Subscript", "v", 3]
                                                ],
                                                2,
                                                ["Floor", ["Sqrt", "v_2"]]
                                              ]
                                            ]
                                          ]
                                        ]
                                      ]
                                    ],
                                    [
                                      "Tuple",
                                      [
                                        "Error",
                                        [
                                          "ErrorCode",
                                          "'incompatible-domain'",
                                          "Symbols",
                                          "Undefined"
                                        ],
                                        ["Subscript", "v", 2]
>>>>>>> 19d4d5f7
                                      ],
                                      [
                                        "Triple",
                                        "v_3",
                                        2,
                                        ["Floor", ["Sqrt", "v_2"]]
                                      ]
                                    ]
                                  ]
                                ]
                              ]
                            ],
                            ["Triple", "v_2", 2, "v_1"]
                          ]
                        ]
                      ],
                      1
                    ]
                  ]
<<<<<<< HEAD
=======
                ],
                [
                  "Tuple",
                  [
                    "Error",
                    [
                      "ErrorCode",
                      "'incompatible-domain'",
                      "Symbols",
                      "Undefined"
                    ],
                    ["Subscript", "v", 1]
                  ],
                  2,
                  ["Floor", ["Multiply", 1.5, "n", ["Ln", "n"]]]
>>>>>>> 19d4d5f7
                ]
              ]
            ],
            [
              "Triple",
              "v_1",
              2,
              ["Floor", ["Multiply", 1.5, "n", ["Ln", "n"]]]
            ]
          ],
          2
        ]
      ]
    `));
});

describe('PARSING symbols', () => {
  test('x', () => expect(parse('x')).toMatch('x'));
  test('\\pi', () => expect(parse('\\pi')).toMatch('Pi'));
  test('3\\pi', () => {
    expect(parse('3\\pi')).toMatchInlineSnapshot(`["Multiply", 3, "Pi"]`);
  });
});

describe('PARSING functions', () => {
  test(`\\frac{-x}{-n}`, () => {
    expect(parse('\\frac{-x}{-n}')).toMatchInlineSnapshot(
      `["Divide", "x", "n"]`
    );
  });
});

//
// SERIALIZING
//

describe('SERIALIZING Incomplete expressions', () => {
  test(`['Multiply', 2, ['Rational', 1, 3]]`, () => {
    expect(
      engine.serialize(['Multiply', 2, ['Rational', 1, 3]])
    ).toMatchInlineSnapshot(`\\frac{2}{3}`);
  });
  test(`['Divide']`, () =>
    expect(
      ce.box(['Divide'], { canonical: false }).toJSON()
    ).toMatchInlineSnapshot(`["Divide"]`));
  test(`['Power', undefined]`, () =>
    expect(
      ce
        .box(['Power', undefined as unknown as Expression], {
          canonical: false,
        })
        .toJSON()
    ).toMatchInlineSnapshot(`["Power", ["Sequence"]]`));
});

describe('SERIALIZING Negative factors', () => {
  test(`(-2)\\times(-x)\\times y\\times\\frac{3}{-5}`, () => {
    expect(
      engine.parse('(-2)\\times(-x)\\times y\\times\\frac{3}{-5}').latex
    ).toMatchInlineSnapshot(`\\frac{-2\\times3xy}{5}`);
  });
});

//
// CANONICALIZATION
//

describe('CANONICALIZATION negate', () => {
  test('Negate', () => {
    expect(canonicalToJson('-(5)')).toEqual(-5);
  });
  test(`-(-x)`, () => {
    expect(canonicalToJson('-(-x)')).toEqual('x');
  });
  test(`2-q`, () => {
    expect(canonicalToJson('2-q')).toMatchObject(['Subtract', 2, 'q']);
  });
});
describe('CANONICALIZATION Add', () => {
  test('7 + 2 + 5', () =>
    expect(canonicalToJson('7 + 2 + 5')).toMatchObject(['Add', 2, 5, 7]));

  test(`7 + \\frac12`, () =>
    expect(canonicalToJson('7 + \\frac12')).toMatchObject(['Add', 'Half', 7]));

  test(`1 + 2 + x`, () =>
    expect(canonicalToJson('1 + 2 + x')).toMatchObject(['Add', 'x', 1, 2]));

  test(`1 + \\infty`, () =>
    expect(canonicalToJson('1 + \\infty')).toMatchInlineSnapshot(
      `["Add", 1, {num: "+Infinity"}]`
    ));

  test(`7 + (2 + 5) // Associative`, () =>
    expect(canonicalToJson('7 + (2 + 5)')).toMatchInlineSnapshot(
      `["Add", 2, 5, 7]`
    ));

  test(`-2+a+b`, () =>
    expect(canonicalToJson('-2+a+b')).toMatchInlineSnapshot(
      `["Add", "a", "b", -2]`
    ));

  test(`-2+a^2+a+a^2`, () =>
    expect(canonicalToJson('-2+a^2+a+a^2')).toMatchInlineSnapshot(
      `["Add", ["Square", "a"], ["Square", "a"], "a", -2]`
    ));
});
describe('CANONICALIZATION multiply', () => {
  test('2\\times3', () =>
    expect(canonicalToJson('2\\times3')).toMatchInlineSnapshot(
      `["Multiply", 2, 3]`
    ));

  test(`-2\\times-3`, () =>
    expect(canonicalToJson('-2\\times-3')).toMatchInlineSnapshot(
      `["Multiply", 2, 3]`
    ));

  test(`x\\times(-y)`, () =>
    expect(canonicalToJson('x\\times(-y)')).toMatchObject([
      'Negate',
      ['Multiply', 'x', 'y'],
    ]));

  test(`2\\times\\frac12`, () =>
    expect(canonicalToJson('2\\times\\frac12')).toMatchInlineSnapshot(
      `["Multiply", "Half", 2]`
    ));

  test(`2\\times(5-5)\\times5\\times4`, () =>
    expect(
      canonicalToJson('2\\times(5-5)\\times5\\times4')
    ).toMatchInlineSnapshot(`["Multiply", 2, 4, 5, ["Subtract", 5, 5]]`));

  test(`(-2)\\times(-x)\\times y\\times\\frac{3}{-5}`, () =>
    expect(
      canonicalToJson('(-2)\\times(-x)\\times y\\times\\frac{3}{-5}')
    ).toMatchInlineSnapshot(`["Multiply", -2, ["Rational", 3, 5], "x", "y"]`));

  test(`'1\\times x\\times 2\\times -5.23 \\times 3.2 \\times \\frac23\\times \\frac1x  // Commutative order'`, () => {
    expect(
      canonicalToJson(
        '1\\times x\\times 2\\times -5.23 \\times 3.2 \\times \\frac23\\times \\frac1x'
      )
    ).toMatchInlineSnapshot(`
      [
        "Multiply",
        -2,
        ["Rational", 2, 3],
        3.2,
        5.23,
        "x",
        ["Divide", 1, "x"]
      ]
    `);
  });
});
describe('CANONICALIZATION divide', () => {
  test(`\\frac{-x}{-n}`, () => {
    expect(canonicalToJson('\\frac{-x}{-n}')).toMatchObject([
      'Divide',
      'x',
      'n',
    ]);
  });
  test(`\\frac{-x}{2}`, () => {
    expect(canonicalToJson('\\frac{-x}{2}')).toMatchInlineSnapshot(
      `["Divide", ["Negate", "x"], 2]`
    );
  });
  test(`\\frac{-x}{\\frac{1}{n}}`, () => {
    expect(canonicalToJson('\\frac{-x}{\\frac{1}{n}}')).toMatchInlineSnapshot(
      `["Negate", ["Multiply", "n", "x"]]`
    );
  });
});
describe('CANONICALIZATION sqrt', () => {
  test('\\sqrt{3^2}', () => {
    expect(canonicalToJson('\\sqrt{3^2}')).toMatchInlineSnapshot(`3`);
    // Canonical of Sqrt should not transform to Power
    expect(canonicalToJson('\\sqrt{12}')).toMatchInlineSnapshot(`["Sqrt", 12]`);
  });
  test(`\\sqrt[3]{x}`, () =>
    expect(canonicalToJson('\\sqrt[3]{x}')).toMatchObject(['Root', 'x', 3]));
  test(`\\sqrt{x}`, () =>
    expect(canonicalToJson('\\sqrt{x}')).toMatchObject(['Sqrt', 'x']));
});
describe('CANONICALIZATION invisible operators', () => {
  test('2x // invisible multiply', () => {
    expect(canonicalToJson('2x')).toMatchObject(['Multiply', 2, 'x']);
  });
  test(`'3\\frac18 // invisible add`, () =>
    expect(canonicalToJson('3\\frac18')).toMatchInlineSnapshot(
      `["Add", 3, ["Rational", 1, 8]]`
    ));
  test(`2(x)`, () =>
    expect(canonicalToJson('2(x)')).toMatchObject(['Multiply', 2, 'x']));
  test(`(2)(x)`, () =>
    expect(canonicalToJson('(2)(x)')).toMatchObject(['Multiply', 2, 'x']));
  test(`2x+x`, () =>
    expect(canonicalToJson('2x+x')).toMatchInlineSnapshot(
      `["Add", ["Multiply", 2, "x"], "x"]`
    ));
});

//
// SIMPLIFICATION
//

describe('SIMPLIFICATION add', () => {
  test('7 + 2 + 5', () => expect(simplifyToJson('7 + 2 + 5')).toEqual(14));
  test(`2-q`, () =>
    expect(simplifyToJson('2-q')).toMatchObject(['Subtract', 2, 'q']));

  test(`-i`, () =>
    expect(simplifyToJson('-i')).toMatchInlineSnapshot(
      `["Negate", "ImaginaryUnit"]`
    )); // @fixme ['Complex', 0, -1]?
  test(`3-i`, () => expect(simplifyToJson('3-i')).toEqual(['Complex', 3, -1]));

  test(`2\\sqrt{3}+\\sqrt{1+2}`, () =>
    expect(simplifyToJson('2\\sqrt{3}+\\sqrt{1+2}')).toMatchInlineSnapshot(
      `["Multiply", 3, ["Sqrt", 3]]`
    ));

  test(`2x+x`, () =>
    expect(simplifyToJson('2x+x')).toMatchInlineSnapshot(
      `["Multiply", 3, "x"]`
    ));
});

describe('SIMPLIFICATION divide', () => {
  test(`simplify('\\frac{\\sqrt{5040}}{3}')`, () => {
    expect(simplifyToJson('\\frac{\\sqrt{5040}}{3}')).toMatchObject([
      'Multiply',
      4,
      ['Sqrt', 35],
    ]);
  });

  test(`'\\frac{-x}{-n}'`, () =>
    expect(simplifyToJson('\\frac{-x}{-n}')).toMatchObject([
      'Divide',
      'x',
      'n',
    ]));

  test(`\\frac{5}{\\frac{7}{x}}`, () =>
    expect(simplifyToJson('\\frac{5}{\\frac{7}{x}}')).toMatchObject([
      'Divide',
      ['Multiply', 5, 'x'],
      7,
    ]));

  test(`simplify('\\frac{\\sqrt{15}}{\\sqrt{3}}')`, () =>
    expect(
      simplifyToJson('\\frac{\\sqrt{15}}{\\sqrt{3}}')
    ).toMatchInlineSnapshot(`["Sqrt", 5]`)); // @fixme
});

describe('SIMPLIFICATION sqrt', () => {
  test(`\\sqrt{5040}`, () =>
    expect(evaluateToJson('\\sqrt{5040}')).toMatchObject([
      'Multiply',
      12,
      ['Sqrt', 35],
    ]));

  test(`simplify('\\sqrt{3^2}')`, () =>
    expect(simplifyToJson('\\sqrt{3^2}')).toEqual(3));

  test(`evaluate('\\sqrt{12}')`, () =>
    expect(evaluateToJson('\\sqrt{12}')).toMatchObject([
      'Multiply',
      2,
      ['Sqrt', 3],
    ]));

  // A math olympiad problem
  // Simplify[ToExpression["\\frac{\\sqrt{4+2\\sqrt{3}}-\\sqrt{28+10\\sqrt{3}}}{15}", TeXForm]]
  // Result is \frac{-4}{15}
  test(`simplify('\\frac{\\sqrt{4+2\\sqrt{3}}-\\sqrt{28+10\\sqrt{3}}}{15}')`, () =>
    expect(
      evaluateToJson('\\frac{\\sqrt{4+2\\sqrt{3}}-\\sqrt{28+10\\sqrt{3}}}{15}')
    ).toMatchInlineSnapshot(`
      [
        "Divide",
        [
          "Subtract",
          ["Sqrt", ["Add", ["Multiply", 2, ["Sqrt", 3]], 4]],
          ["Sqrt", ["Add", ["Multiply", 10, ["Sqrt", 3]], 28]]
        ],
        15
      ]
    `));
});

describe('SIMPLIFICATION negate', () => {
  test(`simplify('-(-x)')`, () => expect(simplifyToJson('-(-x)')).toMatch('x'));

  test(`simplify('-(x+1)')`, () =>
    expect(simplifyToJson('-(x+1)')).toMatchInlineSnapshot(
      `["Subtract", -1, "x"]`
    ));
});

describe('SIMPLIFICATION trigonometry', () => {
  test(`simplify('\\sin\\pi')`, () =>
    expect(simplifyToJson('\\sin\\pi')).toEqual(0));

  test(`simplify('1+4\\times\\sin\\frac{\\pi}{10}')`, () =>
    expect(simplifyToJson('1+4\\times\\sin\\frac{\\pi}{10}')).toMatchObject([
      'Sqrt',
      5,
    ]));
});

describe('SIMPLIFICATION power', () => {
  test(`simplify('a^3a\\times a^2')`, () =>
    expect(simplifyToJson('a^3a\\times a^2')).toMatchInlineSnapshot(
      `["Power", "a", 6]`
    ));

  test(`simplify('\\frac{a^4}{a^2}')`, () =>
    expect(simplifyToJson('\\frac{a^4}{a^2}')).toMatchInlineSnapshot(
      `["Square", "a"]`
    ));

  test(`simplify('(a+b)^6')`, () =>
    expect(simplifyToJson('(a+b)^6')).toMatchInlineSnapshot(
      `["Power", ["Add", "a", "b"], 6]`
    ));
});

describe('EXPAND', () => {
  test(`Expand('(a+b)^6')`, () =>
    expect(expand('(a+b)^6')).toMatchInlineSnapshot(`
      [
        "Add",
        ["Multiply", 20, ["Power", ["Multiply", "a", "b"], 3]],
        ["Multiply", 15, ["Square", "a"], ["Power", "b", 4]],
        ["Multiply", 15, ["Square", "b"], ["Power", "a", 4]],
        ["Multiply", 6, "a", ["Power", "b", 5]],
        ["Multiply", 6, "b", ["Power", "a", 5]],
        ["Power", "a", 6],
        ["Power", "b", 6]
      ]
    `));
});

describe('SIMPLIFICATION multiply', () => {
  test(`3(2+5)`, () => {
    expect(simplifyToJson('3(2+5)')).toStrictEqual(21);
  });

  test('2x', () =>
    expect(simplifyToJson('2x')).toMatchObject(['Multiply', 2, 'x']));

  test(`-\\frac{-x+2\\times x}{-2\\times x + 1}`, () => {
    expect(
      simplifyToJson('-\\frac{-x+2\\times x}{-2\\times x + 1}')
    ).toMatchInlineSnapshot(
      `["Divide", ["Negate", "x"], ["Add", ["Multiply", -2, "x"], 1]]`
    );
  });
});

//
// SYMBOLIC EVALUATION
//

describe('SYMBOLIC EVALUATION trigonometric functions', () => {
  test(`\\sin\\frac\\pi3 // constructible values`, () =>
    expect(evaluateToJson('\\sin\\frac\\pi3')).toMatchInlineSnapshot(
      `["Divide", ["Sqrt", 3], 2]`
    ));
  test(`\\sin(\\frac13\\pi) // constructible values`, () =>
    expect(evaluateToJson('\\sin(\\frac13\\pi)')).toMatchInlineSnapshot(
      `["Divide", ["Sqrt", 3], 2]`
    ));
});

describe('SYMBOLIC EVALUATION Other functions', () => {
  test('-(-x)', () => expect(NToJson('-(-x)')).toMatch('x'));

  test('50!', () =>
    expect(evaluateToJson('50!')).toMatch(
      '3.0414093201713378043612608166064768844377641568960512e+64'
    ));

  test(`eval('8844418+\\frac{85}{7}')`, () =>
    expect(evaluateToJson('8844418+\\frac{85}{7}')).toMatchObject([
      'Rational',
      61911011,
      7,
    ]));
});

//
// NUMERIC EVALUATION
//

describe('NUMERIC EVALUATION arithmetic', () => {
  test(`N('88444111111113418+8')`, () => {
    expect(NToJson('88444111111113418+8')).toMatch('88444111111113426');
  });

  test(`N('1 + \\frac{1}{3}')`, () => {
    expect(NToJson('1 + \\frac{1}{3}')).toMatch('1.(3)');
  });

  test(`N('8844418+\\frac{85}{7}')`, () =>
    expect(NToJson('8844418+\\frac{85}{7}')).toMatch('8844430.(142857)'));

  test(`N('\\frac34 + 1e30')`, () =>
    expect(NToJson('\\frac34 + 1e30')).toMatch(
      '1.00000000000000000000000000000075e+30'
    ));

  test(`N('\\frac34 + 1e99') // Precision is at 100 digits, so loss of 3/4 is expected`, () =>
    expect(NToJson('\\frac34 + 1e199')).toEqual(1e199));

  test(`NToJson('12345678^3 + \\frac{1}{3}')`, () =>
    expect(NToJson('12345678^3 + \\frac{1}{3}')).toMatch(
      '1.881675960266558605752(3)e+21'
    ));

  test(`NToJson('50!')`, () =>
    expect(NToJson('50!')).toMatch(
      '3.0414093201713378043612608166064768844377641568960512e+64'
    ));

  test(`Wester-3`, () =>
    expect(
      NToJson(
        '\\frac12+\\frac13+\\frac14+\\frac15+\\frac16+\\frac17+\\frac18+\\frac19+\\frac{1}{10}'
      )
    ).toMatch('1.928(968253)'));
});

describe('NUMERIC EVALUATION trigonometry', () => {
  test(`N('\\sin\\pi')`, () => expect(NToJson('\\sin\\pi')).toEqual(0));

  test(`N('\\cos\\frac{\\pi}{7}')`, () => {
    expect(NToJson('\\cos\\frac{\\pi}{7}')).toMatch(
      '0.9009688679024191262361023195074450511659191621318571500535624231994324204279399655013614547185124153'
    );
  });
});

function perfTestRationals() {
  let randos: number[] = [];
  let bigrandos: bigint[] = [];
  for (let i = 0; i < 1000; i++) {
    const n = Math.floor(Math.random() * Number.MAX_SAFE_INTEGER);
    randos.push(n);
    bigrandos.push(BigInt(n));
  }

  let start = globalThis.performance.now();

  for (let i = 0; i < 1000; i++) {
    primeFactors(randos[i]);
  }

  let timing = Math.floor((globalThis.performance.now() - start) / 10);

  console.info(timing);

  start = globalThis.performance.now();

  for (let i = 0; i < 1000; i++) {
    bigPrimeFactors(bigrandos[i]);
  }

  timing = Math.floor((globalThis.performance.now() - start) / 10);
  console.info(timing);

  randos = [];
  bigrandos = [];

  const N = 1000000;
  for (let i = 0; i < N * 4; i++) {
    const n = Math.floor(Math.random() * 20000) - 10000;
    randos.push(n);
    bigrandos.push(BigInt(n));
  }

  start = globalThis.performance.now();
  let r: Rational = [1, 1];
  for (let i = 0; i < N; i++) {
    const a: Rational = reducedRational([randos[i], randos[i + 1]]);
    const b: Rational = reducedRational([randos[i + 2], randos[i + 3]]);
    r = reducedRational(mul(add(r, a), b));
  }

  timing = Math.floor((globalThis.performance.now() - start) / 10);
  console.info(timing);

  start = globalThis.performance.now();
  let r2: Rational = [1n, 1n];
  for (let i = 0; i < N; i++) {
    const a: Rational = reducedRational([bigrandos[i], bigrandos[i + 1]]);
    const b: Rational = reducedRational([bigrandos[i + 2], bigrandos[i + 3]]);
    r2 = reducedRational(mul(add(r, a), b));
  }

  timing = Math.floor((globalThis.performance.now() - start) / 10);
  console.info(timing);
}

function slowEval() {
  ///
  const ce = new ComputeEngine();

  const expr = ce.parse('ax^2+bx+c'); // like $$ ax^2+bx+c $$
  const vars = { a: 2, b: 3, c: 4 };

  // Factor out substitution of constants

  ce.numericMode = 'machine';
  ce.strict = true;

  let y = 0;
  const startTime = performance.now();
  for (let x = 0; x <= Math.PI; x += 0.01) {
    y += Number(expr.subs(vars).subs({ x }).N().numericValue?.valueOf());
  }

  console.info(
    `Slow eval:  y = ${y} in ${Number(performance.now() - startTime).toFixed(
      2
    )} ms`
  );
}

function fastEval() {
  ///
  const ce = new ComputeEngine();

  const expr = ce.parse('ax^2+bx+c'); // like $$ ax^2+bx+c $$
  const vars = { a: 2, b: 3, c: 4 };

  // Factor out substitution of constants
  const expr3 = expr.subs(vars).N();

  ce.numericMode = 'machine';
  ce.strict = false;

  let y = 0;
  const startTime = performance.now();
  for (let x = 0; x <= Math.PI; x += 0.01) {
    ce.assign('x', x);
    y += Number(expr3.value);
  }

  console.info(
    `Fast eval:  y = ${y} in ${Number(performance.now() - startTime).toFixed(
      2
    )} ms`
  );
}

function turboEval() {
  const ce = new ComputeEngine();

  const expr = ce.parse('ax^2+bx+c'); // like $$ ax^2+bx+c $$
  const vars = { a: 2, b: 3, c: 4 };

  // Factor out substitution of constants
  const expr3 = expr.subs(vars).N();

  try {
    const fn = expr3.compile()!;
    let y = 0;
    const startTime = performance.now();
    for (let x = 0; x <= Math.PI; x += 0.01) {
      y += fn({ x });
    }

    console.info(
      `Turbo eval: y = ${y} in ${Number(performance.now() - startTime).toFixed(
        2
      )} ms`
    );
  } catch (e) {
    console.error(e);
  }
}<|MERGE_RESOLUTION|>--- conflicted
+++ resolved
@@ -426,45 +426,11 @@
                                                     ["Divide", "v_2", "v_3"]
                                                   ]
                                                 ]
-<<<<<<< HEAD
                                               ]
                                             ]
                                           ]
                                         ]
-=======
-                                              ],
-                                              [
-                                                "Tuple",
-                                                [
-                                                  "Error",
-                                                  [
-                                                    "ErrorCode",
-                                                    "'incompatible-domain'",
-                                                    "Symbols",
-                                                    "Undefined"
-                                                  ],
-                                                  ["Subscript", "v", 3]
-                                                ],
-                                                2,
-                                                ["Floor", ["Sqrt", "v_2"]]
-                                              ]
-                                            ]
-                                          ]
-                                        ]
-                                      ]
-                                    ],
-                                    [
-                                      "Tuple",
-                                      [
-                                        "Error",
-                                        [
-                                          "ErrorCode",
-                                          "'incompatible-domain'",
-                                          "Symbols",
-                                          "Undefined"
-                                        ],
-                                        ["Subscript", "v", 2]
->>>>>>> 19d4d5f7
+
                                       ],
                                       [
                                         "Triple",
@@ -484,24 +450,6 @@
                       1
                     ]
                   ]
-<<<<<<< HEAD
-=======
-                ],
-                [
-                  "Tuple",
-                  [
-                    "Error",
-                    [
-                      "ErrorCode",
-                      "'incompatible-domain'",
-                      "Symbols",
-                      "Undefined"
-                    ],
-                    ["Subscript", "v", 1]
-                  ],
-                  2,
-                  ["Floor", ["Multiply", 1.5, "n", ["Ln", "n"]]]
->>>>>>> 19d4d5f7
                 ]
               ]
             ],
